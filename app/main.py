import asyncio
from fastapi import FastAPI, WebSocket, WebSocketDisconnect, Request
from fastapi.middleware.cors import CORSMiddleware
from fastapi.openapi.docs import get_swagger_ui_html
from fastapi.openapi.utils import get_openapi
from contextlib import asynccontextmanager
from apscheduler.schedulers.asyncio import AsyncIOScheduler  # type: ignore
from apscheduler.triggers.cron import CronTrigger  # type: ignore
import time

from app.services.bbb_service import BBBService
from app.services.stream_cleanup_service import StreamCleanupService

# Import models to ensure they are registered with SQLAlchemy
from app.models import user_models, payment_models, youtube_models  # noqa: F401
from app.models.twitch import twitch_models  # noqa: F401

from app.controllers.auth_controller import router as auth_router
from app.controllers.bbb_controller import router as bbb_router
from app.controllers.broadcaster_controller import router as broadcaster_router
from app.controllers.user_controller import router as user_router
from app.controllers.rtmp_controller import router as stream_router
from app.controllers.channels_controller import router as channels_router
from app.controllers.event_controller import router as event_router
from app.controllers.health_controller import router as health_router
from app.controllers.twitch_controller import router as twitch_router
from app.controllers.youtube_controller import router as youtube_router
from app.controllers.payment_controller import router as payment_router
from app.controllers.internal_controller import router as internal_router

from app.config.chat_manager import chat_manager
<<<<<<< HEAD
=======

>>>>>>> 3f5a05c8
# from app.config.twitch_irc import TwitchIRCClient
from app.config.logger_config import get_logger
from app.config.settings import get_settings
from app.config.redis_config import cache

logger = get_logger("Main")
setting = get_settings()
scheduler = AsyncIOScheduler()
bbb_service = BBBService()
# twitch_client = TwitchIRCClient()


# Add request logging middleware
@asynccontextmanager
async def lifespan(app: FastAPI):
    """
    Lifespan context manager for the FastAPI application
    """
    logger.info("=== APPLICATION STARTUP ===")

    # Startup: Configure OpenAPI schema
    openapi_schema = get_openapi(
        title="SpoutBreeze API",
        version="1.0.0",
        description="SpoutBreeze API documentation",
        routes=app.routes,
    )

    # Add components if they don't exist
    if "components" not in openapi_schema:
        openapi_schema["components"] = {}

    if "schemas" not in openapi_schema["components"]:
        openapi_schema["components"]["schemas"] = {}

    # Add security schemes
    openapi_schema["components"]["securitySchemes"] = {
        "bearerAuth": {"type": "http", "scheme": "bearer", "bearerFormat": "JWT"}
    }

    # Apply security globally
    openapi_schema["security"] = [{"bearerAuth": []}]

    # Set the schema
    app.openapi_schema = openapi_schema

    # Initialize Redis cache
    await cache.connect()
    logger.info("[cache] Redis cache connected")

    # Startup: schedule the IRC client
<<<<<<< HEAD
    # twitch_tasks = asyncio.gather(
    #     twitch_client.connect(),
    #     # twitch_client.start_token_refresh_scheduler(),
    #     return_exceptions=True,
    # )
=======
    twitch_tasks = asyncio.gather(
        # twitch_client.connect(),
        # twitch_client.start_token_refresh_scheduler(),
        return_exceptions=True,
    )
>>>>>>> 3f5a05c8

    logger.info("[TwitchIRC] Background connect and token refresh tasks scheduled")

    # Set up scheduler for bbb meeting cleanup
    scheduler.add_job(
        bbb_service._clean_up_meetings_background,
        trigger=CronTrigger(hour="3", minute="0"),  # Every day at 3 AM
        id="bbb_meeting_cleanup_job",
        name="BBB Meeting Cleanup Job",
        replace_existing=True,
        misfire_grace_time=3600,  # 1 hour
        kwargs={"days": 30},
    )
    scheduler.start()
    logger.info("[Scheduler] BBB meeting cleanup job scheduled")

    logger.info("=== APPLICATION STARTUP COMPLETE ===")

    yield  # App is running

    logger.info("=== APPLICATION SHUTDOWN ===")
    await cache.close()
    logger.info("[cache] Redis cache connection closed")

    # Shutdown: cancel the IRC task
    twitch_tasks.cancel()
    try:
        await twitch_tasks
    except asyncio.CancelledError:
        logger.info("[TwitchIRC] Connect task cancelled cleanly")

    logger.info("=== APPLICATION SHUTDOWN COMPLETE ===")


app = FastAPI(
    title="SpoutBreeze API",
    version="1.0.0",
    description="SpoutBreeze API documentation",
    lifespan=lifespan,
)


# Add request logging middleware
@app.middleware("http")
async def log_requests(request: Request, call_next):
    start_time = time.time()
    logger.info(f"Incoming request: {request.method} {request.url}")
    # logger.info(f"Headers: {dict(request.headers)}")

    response = await call_next(request)

    process_time = time.time() - start_time
    logger.info(
        f"Request completed: {request.method} {request.url} - Status: {response.status_code} - Time: {process_time:.4f}s"
    )

    return response


# Override the default Swagger UI to add OAuth support
@app.get("/docs", include_in_schema=False)
async def custom_swagger_ui_html():
    logger.info("Swagger UI requested")
    return get_swagger_ui_html(
        openapi_url=app.openapi_url,
        title=app.title + " - Swagger UI",
        oauth2_redirect_url=app.swagger_ui_oauth2_redirect_url,
        swagger_js_url="https://cdn.jsdelivr.net/npm/swagger-ui-dist@5/swagger-ui-bundle.js",
        swagger_css_url="https://cdn.jsdelivr.net/npm/swagger-ui-dist@5/swagger-ui.css",
        swagger_favicon_url="/favicon.ico",
        init_oauth={
            "clientId": setting.keycloak_client_id,
            "usePkceWithAuthorizationCodeGrant": True,
            "clientSecret": setting.keycloak_client_secret,
            "realm": setting.keycloak_realm,
            "appName": "SpoutBreeze API",
            "scope": "openid profile email",
            "additionalQueryStringParams": {},
        },
    )


origins = [
    "http://localhost:3000",  # Frontend URL in development
    "http://127.0.0.1:3000",  # Alternative localhost
    "http://localhost:8000",  # Backend self
    "http://127.0.0.1:8000",  # Backend self alternative
    "http://spoutbreeze-frontend.spoutbreeze.svc.cluster.local:3000",  # Frontend URL in Kubernetes
    "https://frontend.67.222.155.30.nip.io:30443",  # Frontend URL
    "https://frontend.67.222.155.30.nip.io",  # Frontend URL without port
    "https://test.b3.craftschoolship.com",  # BBB URL
    "https://67.222.155.30:8443",  # Keycloak URL
    "https://backend.67.222.155.30.nip.io:30444",  # Backend URL
    "https://backend.67.222.155.30.nip.io",  # Backend URL without port
    "http://localhost:8081",  # Chat Gateway self
]

# Configure CORS
app.add_middleware(
    CORSMiddleware,
    allow_origins=origins,
    allow_credentials=True,
    allow_methods=["GET", "POST", "PUT", "DELETE", "OPTIONS", "PATCH"],
    allow_headers=[
        "Content-Type",
        "Authorization",
        "X-Requested-With",
        "Accept",
        "Origin",
        "Access-Control-Request-Method",
        "Access-Control-Request-Headers",
        # WebSocket specific headers
        "Upgrade",
        "Connection",
        "Sec-WebSocket-Key",
        "Sec-WebSocket-Protocol",
        "Sec-WebSocket-Version",
        # Any custom headers your app uses
        "Accept-Language",
        "Cache-Control",
        "Content-Language",
        "DNT",
        "If-Modified-Since",
        "Keep-Alive",
        "Pragma",
        "Referer",
        "User-Agent",
        "X-CSRFToken",
        "X-Forwarded-For",
        "X-Forwarded-Proto",
        "ngrok-skip-browser-warning",
    ],
)


@app.get("/", tags=["Root"])
async def root():
    """
    Root endpoint that returns a welcome message
    """
    logger.info("Root endpoint accessed")
    return {"message": "Welcome to SpoutBreeze API", "timestamp": time.time()}


# Add a simple test endpoint
@app.get("/api/test", tags=["Test"])
async def test_endpoint():
    """Test endpoint to verify API is working"""
    logger.info("Test endpoint accessed")
    return {
        "status": "success",
        "message": "API is working correctly",
        "timestamp": time.time(),
    }


# Register routers
app.include_router(internal_router)
app.include_router(health_router)
app.include_router(auth_router)
app.include_router(twitch_router, prefix="/api")
app.include_router(youtube_router, prefix="/api")
app.include_router(user_router)
app.include_router(channels_router)
app.include_router(event_router)
app.include_router(stream_router)
app.include_router(broadcaster_router)
app.include_router(bbb_router)
app.include_router(payment_router)


# @app.websocket("/ws/chat/")
# async def chat_endpoint(websocket: WebSocket):
#     """
#     WebSocket endpoint for chat messages
#     """
#     logger.info("WebSocket connection requested")
#     await chat_manager.connect(websocket)
#     try:
#         while True:
#             data = await websocket.receive_text()
#             if data.startswith("/twitch"):
#                 message = data[len("/twitch ") :]
#                 await twitch_client.send_message(message)
#                 logger.info(f"[TwitchIRC] Sending message: {message}")
#             else:
#                 await chat_manager.broadcast(data)
#     except WebSocketDisconnect:
#         chat_manager.disconnect(websocket)
#         logger.info("[Chat] Client disconnected")


from app.services.stream_cleanup_service import StreamCleanupService
import asyncio

<<<<<<< HEAD
async def periodic_stream_cleanup():
    while True:
        try:
            async with get_db_session() as db:
                await StreamCleanupService.cleanup_stale_streams(db)
        except Exception as e:
            logger.error(f"Periodic cleanup error: {e}")
        await asyncio.sleep(300)  # Run every 5 minutes

@app.on_event("startup")
async def startup_event():
    asyncio.create_task(periodic_stream_cleanup())
=======

# @app.websocket("/ws/chat/")
# async def chat_endpoint(websocket: WebSocket):
#     """
#     WebSocket endpoint for chat messages
#     """
#     logger.info("WebSocket connection requested")
#     await chat_manager.connect(websocket)
#     try:
#         while True:
#             data = await websocket.receive_text()
#             if data.startswith("/twitch"):
#                 message = data[len("/twitch ") :]
#                 await twitch_client.send_message(message)
#                 logger.info(f"[TwitchIRC] Sending message: {message}")
#             else:
#                 await chat_manager.broadcast(data)
#     except WebSocketDisconnect:
#         chat_manager.disconnect(websocket)
#         logger.info("[Chat] Client disconnected")
>>>>>>> 3f5a05c8
<|MERGE_RESOLUTION|>--- conflicted
+++ resolved
@@ -29,10 +29,6 @@
 from app.controllers.internal_controller import router as internal_router
 
 from app.config.chat_manager import chat_manager
-<<<<<<< HEAD
-=======
-
->>>>>>> 3f5a05c8
 # from app.config.twitch_irc import TwitchIRCClient
 from app.config.logger_config import get_logger
 from app.config.settings import get_settings
@@ -42,6 +38,7 @@
 setting = get_settings()
 scheduler = AsyncIOScheduler()
 bbb_service = BBBService()
+# twitch_client = TwitchIRCClient()
 # twitch_client = TwitchIRCClient()
 
 
@@ -84,19 +81,11 @@
     logger.info("[cache] Redis cache connected")
 
     # Startup: schedule the IRC client
-<<<<<<< HEAD
     # twitch_tasks = asyncio.gather(
     #     twitch_client.connect(),
     #     # twitch_client.start_token_refresh_scheduler(),
     #     return_exceptions=True,
     # )
-=======
-    twitch_tasks = asyncio.gather(
-        # twitch_client.connect(),
-        # twitch_client.start_token_refresh_scheduler(),
-        return_exceptions=True,
-    )
->>>>>>> 3f5a05c8
 
     logger.info("[TwitchIRC] Background connect and token refresh tasks scheduled")
 
@@ -292,7 +281,6 @@
 from app.services.stream_cleanup_service import StreamCleanupService
 import asyncio
 
-<<<<<<< HEAD
 async def periodic_stream_cleanup():
     while True:
         try:
@@ -304,26 +292,4 @@
 
 @app.on_event("startup")
 async def startup_event():
-    asyncio.create_task(periodic_stream_cleanup())
-=======
-
-# @app.websocket("/ws/chat/")
-# async def chat_endpoint(websocket: WebSocket):
-#     """
-#     WebSocket endpoint for chat messages
-#     """
-#     logger.info("WebSocket connection requested")
-#     await chat_manager.connect(websocket)
-#     try:
-#         while True:
-#             data = await websocket.receive_text()
-#             if data.startswith("/twitch"):
-#                 message = data[len("/twitch ") :]
-#                 await twitch_client.send_message(message)
-#                 logger.info(f"[TwitchIRC] Sending message: {message}")
-#             else:
-#                 await chat_manager.broadcast(data)
-#     except WebSocketDisconnect:
-#         chat_manager.disconnect(websocket)
-#         logger.info("[Chat] Client disconnected")
->>>>>>> 3f5a05c8
+    asyncio.create_task(periodic_stream_cleanup())